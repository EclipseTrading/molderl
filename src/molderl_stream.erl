--- conflicted
+++ resolved
@@ -11,18 +11,10 @@
 
 -record(state, { stream_name, destination,sequence_number, socket, destination_port, stream_process_name,messages, message_length,timer,timer_ref } ).
 
-<<<<<<< HEAD
-init(StreamProcessName,StreamName,Destination,DestinationPort) ->
-    % Register the process name
-    register(StreamProcessName,self()),
-    % Open the Socket
-    {ok, Socket} = gen_udp:open( 0, [binary, {broadcast, true}]),
-    % Get the stream name formatted for inclusion in the MOLD64 packet
-=======
+
 init(StreamProcessName,StreamName,Destination,DestinationPort,IPAddressToSendFrom) ->
     register(StreamProcessName,self()),
     {ok, Socket} = gen_udp:open( 0, [binary, {broadcast, true},{ip, IPAddressToSendFrom}]),
->>>>>>> 5ea36d4a
     MoldStreamName = molderl_utils:gen_streamname(StreamName),
     % Kick off the timer, keep the reference (TRef) so we can cancel it if we send before the timer is hit
     {ok,TRef} = timer:send_after(5000,send_from_timer),
